--- conflicted
+++ resolved
@@ -13,13 +13,8 @@
 [dependencies]
 itertools = "0.14.0"
 serde = { version = "1.0.210", features = ["derive"] }
-<<<<<<< HEAD
 serde_json = "1.0.138"
-tracing = "0.1.40"
-=======
-serde_json = "1.0.128"
 tracing = "0.1.41"
->>>>>>> a336d73a
 
 [dev-dependencies]
 anyhow = "1.0.95"
